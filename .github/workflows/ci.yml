--- conflicted
+++ resolved
@@ -41,42 +41,6 @@
       - name: Load config value
         id: load-config
         run: |
-<<<<<<< HEAD
-          echo "//npm.pkg.github.com/:_authToken=${NODE_AUTH_TOKEN}" >> ~/.npmrc
-          echo "@NHSDigital:registry=https://npm.pkg.github.com" >> ~/.npmrc
-
-      - name: Install node packages
-        run: |
-          make install-node
-
-      - name: Set VERSION_TAG env var to be short git SHA and get next tag version
-        id: output_version_tag
-        run: |
-          VERSION_TAG=$(git rev-parse --short HEAD)
-          npx semantic-release --dry-run > semantic-release-output.log
-          NEXT_VERSION=$(grep -i 'The next release version is' semantic-release-output.log | sed -E 's/.* ([[:digit:].]+)$/\1/')
-          if [ -z "${NEXT_VERSION}" ]
-          then
-            echo "Could not get next tag. Here is the log from semantic-release"
-            cat semantic-release-output.log
-            exit 1
-          fi
-          tagFormat=$(node -e "const config=require('./release.config.js'); console.log(config.tagFormat)")
-          if [ "${tagFormat}" = "null" ]
-          then
-            tagFormat="v\${version}"
-          fi
-          # disabling shellcheck as replace does not work
-          # shellcheck disable=SC2001
-          NEW_VERSION_TAG=$(echo "$tagFormat" | sed "s/\${version}/$NEXT_VERSION/")
-          echo "## VERSION TAG : ${VERSION_TAG}" >> "$GITHUB_STEP_SUMMARY"
-          echo "## NEXT TAG WILL BE : ${NEW_VERSION_TAG}" >> "$GITHUB_STEP_SUMMARY"
-          echo "VERSION_TAG=${VERSION_TAG}" >> "$GITHUB_OUTPUT"
-          echo "VERSION_TAG=${VERSION_TAG}" >> "$GITHUB_ENV"
-        env:
-          GITHUB_TOKEN: ${{ github.token }}
-          NODE_AUTH_TOKEN: ${{ secrets.GITHUB_TOKEN }}
-=======
           TAG_FORMAT=$(yq '.TAG_FORMAT' .github/config/settings.yml)
           echo "TAG_FORMAT=$TAG_FORMAT" >> "$GITHUB_OUTPUT"
   quality_checks:
@@ -97,7 +61,6 @@
       publish_package: false
       tag_format: ${{ needs.get_asdf_version.outputs.tag_format }}
     secrets: inherit
->>>>>>> 06b292b2
 
   package_code:
     needs: [tag_release, quality_checks, get_commit_id]
@@ -142,10 +105,6 @@
       COMMIT_ID: ${{ needs.get_commit_id.outputs.commit_id }}
       TAG_LATEST: true
       DOCKER_IMAGE_TAG: ${{needs.tag_release.outputs.version_tag}}
-<<<<<<< HEAD
-    secrets:
-      CDK_PUSH_IMAGE_ROLE: ${{ secrets.REF_CDK_PUSH_IMAGE_ROLE }}
-=======
     secrets:
       CDK_PUSH_IMAGE_ROLE: ${{ secrets.REF_CDK_PUSH_IMAGE_ROLE }}
 
@@ -171,5 +130,4 @@
       TAG_LATEST: true
       DOCKER_IMAGE_TAG: ${{needs.tag_release.outputs.version_tag}}
     secrets:
-      CDK_PUSH_IMAGE_ROLE: ${{ secrets.PROD_CDK_PUSH_IMAGE_ROLE }}
->>>>>>> 06b292b2
+      CDK_PUSH_IMAGE_ROLE: ${{ secrets.PROD_CDK_PUSH_IMAGE_ROLE }}