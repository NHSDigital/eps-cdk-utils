{
<<<<<<< HEAD
  "name": "eps-cdk-utils",
  "version": "1.0.0",
  "description": "![Build](https://github.com/NHSDigital/eps-cdk-utils/workflows/Build/badge.svg?branch=main)",
  "scripts": {
    "test": "echo \"Error: no test specified\" && exit 1",
    "check-licenses": "node_modules/.bin/license-checker --failOn GPL --failOn LGPL",
    "lint": "echo \"Error: no linting specified\""
  },
  "repository": {
    "type": "git",
    "url": "https://github.com/NHSDigital/eps-cdk-utils"
  },
  "workspaces": [
    "packages/cdkConstructs"
  ],
  "keywords": [],
  "author": "NHS Digital",
  "license": "MIT",
  "devDependencies": {
    "@semantic-release/changelog": "^6.0.3",
    "@semantic-release/npm": "^13.0.0",
    "@semantic-release/release-notes-generator": "^14.1.0",
    "@types/node": "^24.8.0",
    "@typescript-eslint/eslint-plugin": "^8.46.1",
    "@typescript-eslint/parser": "^8.46.1",
    "@vitest/coverage-v8": "^3.2.4",
    "conventional-changelog-eslint": "^6.0.0",
    "eslint": "^9.38.0",
    "eslint-plugin-import-newlines": "^1.4.0",
    "jest": "^30.2.0",
    "jest-junit": "^16.0.0",
    "license-checker": "^25.0.1",
    "semantic-release": "^25.0.1",
    "ts-jest": "^29.4.5",
    "ts-node": "^10.9.2",
    "typescript": "^5.9.3",
    "vitest": "^3.2.4"
  },
  "dependencies": {
    "esbuild": "^0.25.11"
  }
=======
    "name": "eps-cdk-utils",
    "version": "1.0.0",
    "description": "![Build](https://github.com/NHSDigital/eps-cdk-utils/workflows/Build/badge.svg?branch=main)",
    "scripts": {
        "test": "echo \"Error: no test specified\" && exit 1",
        "check-licenses": "node_modules/.bin/license-checker --failOn GPL --failOn LGPL",
        "lint": "echo \"Error: no linting specified\""
    },
    "repository": {
        "type": "git",
        "url": "https://github.com/NHSDigital/eps-cdk-utils"
    },
    "keywords": [],
    "author": "NHS Digital",
    "license": "MIT",
    "devDependencies": {
        "@types/node": "^24.9.1",
        "@typescript-eslint/eslint-plugin": "^8.46.2",
        "@typescript-eslint/parser": "^8.46.1",
        "eslint": "^9.38.0",
        "eslint-plugin-import-newlines": "^1.4.0",
        "jest": "^30.2.0",
        "jest-junit": "^16.0.0",
        "license-checker": "^25.0.1",
        "ts-jest": "^29.4.5",
        "ts-node": "^10.9.2",
        "typescript": "^5.9.3"
    },
    "dependencies": {
        "esbuild": "^0.25.11"
    }
>>>>>>> 06b292b2
}<|MERGE_RESOLUTION|>--- conflicted
+++ resolved
@@ -1,5 +1,4 @@
 {
-<<<<<<< HEAD
   "name": "eps-cdk-utils",
   "version": "1.0.0",
   "description": "![Build](https://github.com/NHSDigital/eps-cdk-utils/workflows/Build/badge.svg?branch=main)",
@@ -19,20 +18,14 @@
   "author": "NHS Digital",
   "license": "MIT",
   "devDependencies": {
-    "@semantic-release/changelog": "^6.0.3",
-    "@semantic-release/npm": "^13.0.0",
-    "@semantic-release/release-notes-generator": "^14.1.0",
-    "@types/node": "^24.8.0",
-    "@typescript-eslint/eslint-plugin": "^8.46.1",
+    "@types/node": "^24.9.1",
+    "@typescript-eslint/eslint-plugin": "^8.46.2",
     "@typescript-eslint/parser": "^8.46.1",
-    "@vitest/coverage-v8": "^3.2.4",
-    "conventional-changelog-eslint": "^6.0.0",
     "eslint": "^9.38.0",
     "eslint-plugin-import-newlines": "^1.4.0",
     "jest": "^30.2.0",
     "jest-junit": "^16.0.0",
     "license-checker": "^25.0.1",
-    "semantic-release": "^25.0.1",
     "ts-jest": "^29.4.5",
     "ts-node": "^10.9.2",
     "typescript": "^5.9.3",
@@ -41,37 +34,4 @@
   "dependencies": {
     "esbuild": "^0.25.11"
   }
-=======
-    "name": "eps-cdk-utils",
-    "version": "1.0.0",
-    "description": "![Build](https://github.com/NHSDigital/eps-cdk-utils/workflows/Build/badge.svg?branch=main)",
-    "scripts": {
-        "test": "echo \"Error: no test specified\" && exit 1",
-        "check-licenses": "node_modules/.bin/license-checker --failOn GPL --failOn LGPL",
-        "lint": "echo \"Error: no linting specified\""
-    },
-    "repository": {
-        "type": "git",
-        "url": "https://github.com/NHSDigital/eps-cdk-utils"
-    },
-    "keywords": [],
-    "author": "NHS Digital",
-    "license": "MIT",
-    "devDependencies": {
-        "@types/node": "^24.9.1",
-        "@typescript-eslint/eslint-plugin": "^8.46.2",
-        "@typescript-eslint/parser": "^8.46.1",
-        "eslint": "^9.38.0",
-        "eslint-plugin-import-newlines": "^1.4.0",
-        "jest": "^30.2.0",
-        "jest-junit": "^16.0.0",
-        "license-checker": "^25.0.1",
-        "ts-jest": "^29.4.5",
-        "ts-node": "^10.9.2",
-        "typescript": "^5.9.3"
-    },
-    "dependencies": {
-        "esbuild": "^0.25.11"
-    }
->>>>>>> 06b292b2
 }